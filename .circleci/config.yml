--- conflicted
+++ resolved
@@ -1,10 +1,8 @@
 version: 2
 jobs:
-<<<<<<< HEAD
-=======
-  macOS_swift_4.1:
+  macOS_swift_4.2:
     macos:
-      xcode: "9.3.0"
+      xcode: "10.0.0"
     steps:
       - checkout
       - run: 
@@ -22,28 +20,6 @@
       - run:
           name: Build release
           command: make build
->>>>>>> 74eb683f
-  macOS_swift_4.2:
-    macos:
-      xcode: "10.0.0"
-    steps:
-      - checkout
-      - run: 
-          name: Build
-          command: swift build
-      - run:
-          name: Test
-          command: swift test 2>&1 | xcpretty
-      # disabled till UUID's are stable
-      # - run:
-      #     name: Check Project Diff
-      #     command: ./diff-fixtures.sh
-      - run:
-          name: Build Test Project
-          command: ./build-fixtures.sh
-      - run:
-          name: Build release
-          command: make build
 workflows:
   version: 2
   workflow:
