--- conflicted
+++ resolved
@@ -448,7 +448,6 @@
                 let xcscheme = try unwrap(xcodeProject.sharedData?.schemes.first)
                 try expect(xcscheme.launchAction?.macroExpansion?.buildableName) == "MyApp.app"
             }
-<<<<<<< HEAD
             
             $0.it("generates scheme with test target of local swift package") {
                 let targetScheme = TargetScheme(
@@ -475,7 +474,7 @@
                 try expect(buildableReference.blueprintName) == "XcodeGenKitTests"
                 try expect(buildableReference.buildableName) == "XcodeGenKitTests"
                 try expect(buildableReference.referencedContainer) == "container:../"
-=======
+            }
 
             $0.it("generates scheme capturing screenshots automatically and deleting on success") {
                 let xcscheme = try self.makeSnapshotScheme(
@@ -511,7 +510,6 @@
                     deleteScreenshotsWhenEachTestSucceeds: true)
 
                 try expect(xcscheme.testAction?.systemAttachmentLifetime) == .keepNever
->>>>>>> 10fb4313
             }
         }
     }
