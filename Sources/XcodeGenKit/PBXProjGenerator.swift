import Foundation
import PathKit
import ProjectSpec
import xcodeproj
import Yams

public class PBXProjGenerator {

    let project: Project

    let pbxProj: PBXProj
    var sourceGenerator: SourceGenerator!

    var targetObjects: [String: PBXTarget] = [:]
    var targetAggregateObjects: [String: PBXAggregateTarget] = [:]
    var targetFileReferences: [String: PBXFileReference] = [:]
    var sdkFileReferences: [String: PBXFileReference] = [:]

    var carthageFrameworksByPlatform: [String: Set<PBXFileElement>] = [:]
    var frameworkFiles: [PBXFileElement] = []

    var generated = false

    var carthageBuildPath: String {
        return project.options.carthageBuildPath ?? "Carthage/Build"
    }

    public init(project: Project) {
        self.project = project
        pbxProj = PBXProj(rootObject: nil, objectVersion: 46)
        sourceGenerator = SourceGenerator(project: project, pbxProj: pbxProj)
    }

    func addObject<T: PBXObject>(_ object: T, context: String? = nil) -> T {
        pbxProj.add(object: object)
        object.context = context
        return object
    }

    public func generate() throws -> PBXProj {
        if generated {
            fatalError("Cannot use PBXProjGenerator to generate more than once")
        }
        generated = true

        for group in project.fileGroups {
            try sourceGenerator.getFileGroups(path: group)
        }

        let buildConfigs: [XCBuildConfiguration] = project.configs.map { config in
            let buildSettings = project.getProjectBuildSettings(config: config)
            var baseConfiguration: PBXFileReference?
            if let configPath = project.configFiles[config.name],
                let fileReference = sourceGenerator.getContainedFileReference(path: project.basePath + configPath) as? PBXFileReference {
                baseConfiguration = fileReference
            }
            let buildConfig = addObject(
                XCBuildConfiguration(
                    name: config.name,
                    buildSettings: buildSettings
                )
            )
            buildConfig.baseConfiguration = baseConfiguration
            return buildConfig
        }

        let configName = project.options.defaultConfig ?? buildConfigs.first?.name ?? ""
        let buildConfigList = addObject(
            XCConfigurationList(
                buildConfigurations: buildConfigs,
                defaultConfigurationName: configName
            )
        )

        var derivedGroups: [PBXGroup] = []

        let mainGroup = addObject(
            PBXGroup(
                children: [],
                sourceTree: .group,
                usesTabs: project.options.usesTabs,
                indentWidth: project.options.indentWidth,
                tabWidth: project.options.tabWidth
            )
        )

        let pbxProject = addObject(
            PBXProject(
                name: project.name,
                buildConfigurationList: buildConfigList,
                compatibilityVersion: "Xcode 3.2",
                mainGroup: mainGroup,
                developmentRegion: project.options.developmentLanguage ?? "en"
            )
        )

        pbxProj.rootObject = pbxProject

        for target in project.targets {
            let targetObject: PBXTarget

            if target.isLegacy {
                targetObject = PBXLegacyTarget(
                    name: target.name,
                    buildToolPath: target.legacy?.toolPath,
                    buildArgumentsString: target.legacy?.arguments,
                    passBuildSettingsInEnvironment: target.legacy?.passSettings ?? false,
                    buildWorkingDirectory: target.legacy?.workingDirectory,
                    buildPhases: []
                )
            } else {
                targetObject = PBXNativeTarget(name: target.name, buildPhases: [])
            }

            targetObjects[target.name] = addObject(targetObject)

            var explicitFileType: String?
            var lastKnownFileType: String?
            let fileType = Xcode.fileType(path: Path(target.filename))
            if target.platform == .macOS || target.platform == .watchOS || target.type == .framework {
                explicitFileType = fileType
            } else {
                lastKnownFileType = fileType
            }

            if !target.isLegacy {
                let fileReference = addObject(
                    PBXFileReference(
                        sourceTree: .buildProductsDir,
                        explicitFileType: explicitFileType,
                        lastKnownFileType: lastKnownFileType,
                        path: target.filename,
                        includeInIndex: false
                    ),
                    context: target.name
                )

                targetFileReferences[target.name] = fileReference
            }
        }

        for target in project.aggregateTargets {

            let aggregateTarget = addObject(
                PBXAggregateTarget(
                    name: target.name,
                    productName: target.name
                )
            )
            targetAggregateObjects[target.name] = aggregateTarget
        }

        try project.targets.forEach(generateTarget)
        try project.aggregateTargets.forEach(generateAggregateTarget)

        let productGroup = addObject(
            PBXGroup(
                children: targetFileReferences.valueArray,
                sourceTree: .group,
                name: "Products"
            )
        )
        derivedGroups.append(productGroup)

        if !carthageFrameworksByPlatform.isEmpty {
            var platforms: [PBXGroup] = []
            for (platform, files) in carthageFrameworksByPlatform {
                let platformGroup: PBXGroup = addObject(
                    PBXGroup(
                        children: files.sorted { $0.nameOrPath < $1.nameOrPath },
                        sourceTree: .group,
                        path: platform
                    )
                )
                platforms.append(platformGroup)
            }
            let carthageGroup = addObject(
                PBXGroup(
                    children: platforms,
                    sourceTree: .group,
                    name: "Carthage",
                    path: carthageBuildPath
                )
            )
            frameworkFiles.append(carthageGroup)
        }

        if !frameworkFiles.isEmpty {
            let group = addObject(
                PBXGroup(
                    children: frameworkFiles,
                    sourceTree: .group,
                    name: "Frameworks"
                )
            )
            derivedGroups.append(group)
        }

        mainGroup.children = Array(sourceGenerator.rootGroups)
        sortGroups(group: mainGroup)
        // add derived groups at the end
        derivedGroups.forEach(sortGroups)
        mainGroup.children += derivedGroups
            .sorted { $0.nameOrPath.localizedStandardCompare($1.nameOrPath) == .orderedAscending }
            .map { $0 }

        let projectAttributes: [String: Any] = ["LastUpgradeCheck": project.xcodeVersion]
            .merged(project.attributes)

        let knownRegions = sourceGenerator.knownRegions.sorted()
        pbxProject.knownRegions = knownRegions.isEmpty ? ["en"] : knownRegions

        let allTargets: [PBXTarget] = Array(targetObjects.values) + Array(targetAggregateObjects.values)
        pbxProject.targets = allTargets
            .sorted { $0.name < $1.name }
        pbxProject.attributes = projectAttributes
        pbxProject.targetAttributes = generateTargetAttributes()
        return pbxProj
    }

    func generateAggregateTarget(_ target: AggregateTarget) throws {

        let aggregateTarget = targetAggregateObjects[target.name]!

        let configs: [XCBuildConfiguration] = project.configs.map { config in

            let buildSettings = project.getBuildSettings(settings: target.settings, config: config)

            var baseConfiguration: PBXFileReference?
            if let configPath = target.configFiles[config.name] {
                baseConfiguration = sourceGenerator.getContainedFileReference(path: project.basePath + configPath) as? PBXFileReference
            }
            let buildConfig = XCBuildConfiguration(
                name: config.name,
                baseConfiguration: baseConfiguration,
                buildSettings: buildSettings
            )
            return addObject(buildConfig)
        }

        let dependencies = target.targets.map { generateTargetDependency(from: target.name, to: $0) }

        let buildConfigList = addObject(XCConfigurationList(
            buildConfigurations: configs,
            defaultConfigurationName: ""
        ))

        var buildPhases: [PBXBuildPhase] = []
        buildPhases += try target.buildScripts.map { try generateBuildScript(targetName: target.name, buildScript: $0) }

        aggregateTarget.buildPhases = buildPhases
        aggregateTarget.buildConfigurationList = buildConfigList
        aggregateTarget.dependencies = dependencies
    }

    func generateTargetDependency(from: String, to target: String) -> PBXTargetDependency {
        guard let targetObject = targetObjects[target] ?? targetAggregateObjects[target] else {
            fatalError("target not found")
        }
        let targetProxy = addObject(
            PBXContainerItemProxy(
                containerPortal: pbxProj.rootObject!,
                remoteGlobalID: targetObject,
                proxyType: .nativeTarget,
                remoteInfo: target
            )
        )

        let targetDependency = addObject(
            PBXTargetDependency(
                target: targetObject,
                targetProxy: targetProxy
            )
        )
        return targetDependency
    }

    func generateBuildScript(targetName: String, buildScript: BuildScript) throws -> PBXShellScriptBuildPhase {

        let shellScript: String
        switch buildScript.script {
        case let .path(path):
            shellScript = try (project.basePath + path).read()
        case let .script(script):
            shellScript = script
        }

        let shellScriptPhase = PBXShellScriptBuildPhase(
            name: buildScript.name ?? "Run Script",
            inputPaths: buildScript.inputFiles,
            outputPaths: buildScript.outputFiles,
            shellPath: buildScript.shell ?? "/bin/sh",
            shellScript: shellScript,
            runOnlyForDeploymentPostprocessing: buildScript.runOnlyWhenInstalling,
            showEnvVarsInLog: buildScript.showEnvVars
        )
        return addObject(shellScriptPhase)
    }
    
    func generateCopyFiles(targetName: String, copyFiles: TargetSource.BuildPhase.CopyFilesSettings, buildPhaseFiles: [String]) -> String {
        return createObject(
            id: "copy files" + copyFiles.destination.rawValue + copyFiles.subpath + targetName,
            PBXCopyFilesBuildPhase(
                dstPath: copyFiles.subpath,
                dstSubfolderSpec: copyFiles.destination.destination,
                files: buildPhaseFiles
            )
        ).reference
    }

    func generateTargetAttributes() -> [PBXTarget: [String: Any]] {

        var targetAttributes: [PBXTarget: [String: Any]] = [:]

        let uiTestTargets = pbxProj.nativeTargets.filter { $0.productType == .uiTestBundle }
        for uiTestTarget in uiTestTargets {

            // look up TEST_TARGET_NAME build setting
            func testTargetName(_ target: PBXTarget) -> String? {
                guard let buildConfigurations = target.buildConfigurationList?.buildConfigurations else { return nil }

                return buildConfigurations
                    .compactMap { $0.buildSettings["TEST_TARGET_NAME"] as? String }
                    .first
            }

            guard let name = testTargetName(uiTestTarget) else { continue }
            guard let target = self.pbxProj.targets(named: name).first else { continue }

            // FIX: Can't set in xcproj 5.0+
            targetAttributes[uiTestTarget, default: [:]].merge(["TestTargetID": target])
        }

        func generateTargetAttributes(_ target: ProjectTarget, pbxTarget: PBXTarget) {
            if !target.attributes.isEmpty {
                targetAttributes[pbxTarget, default: [:]].merge(target.attributes)
            }

            func getSingleBuildSetting(_ setting: String) -> String? {
                let settings = project.configs.compactMap {
                    project.getCombinedBuildSetting(setting, target: target, config: $0) as? String
                }
                guard settings.count == project.configs.count,
                    let firstSetting = settings.first,
                    settings.filter({ $0 == firstSetting }).count == settings.count else {
                    return nil
                }
                return firstSetting
            }

            func setTargetAttribute(attribute: String, buildSetting: String) {
                if let setting = getSingleBuildSetting(buildSetting) {
                    targetAttributes[pbxTarget, default: [:]].merge([attribute: setting])
                }
            }

            setTargetAttribute(attribute: "ProvisioningStyle", buildSetting: "CODE_SIGN_STYLE")
            setTargetAttribute(attribute: "DevelopmentTeam", buildSetting: "DEVELOPMENT_TEAM")
        }

        for target in project.aggregateTargets {
            guard let pbxTarget = targetAggregateObjects[target.name] else {
                continue
            }
            generateTargetAttributes(target, pbxTarget: pbxTarget)
        }

        for target in project.targets {
            guard let pbxTarget = targetObjects[target.name] else {
                continue
            }
            generateTargetAttributes(target, pbxTarget: pbxTarget)
        }

        return targetAttributes
    }

    func sortGroups(group: PBXGroup) {
        // sort children
        let children = group.children
            .sorted { child1, child2 in
                let sortOrder1 = child1.getSortOrder(groupSortPosition: project.options.groupSortPosition)
                let sortOrder2 = child2.getSortOrder(groupSortPosition: project.options.groupSortPosition)

                if sortOrder1 != sortOrder2 {
                    return sortOrder1 < sortOrder2
                } else {
                    if child1.nameOrPath != child2.nameOrPath {
                        return child1.nameOrPath.localizedStandardCompare(child2.nameOrPath) == .orderedAscending
                    } else {
                        return child1.context ?? "" < child2.context ?? ""
                    }
                }
            }
        group.children = children.filter { $0 != group }

        // sort sub groups
        let childGroups = group.children.compactMap { $0 as? PBXGroup }
        childGroups.forEach(sortGroups)
    }

    func generateTarget(_ target: Target) throws {
        let carthageDependencies = getAllCarthageDependencies(target: target)

        let sourceFiles = try sourceGenerator.getAllSourceFiles(targetType: target.type, sources: target.sources)
            .sorted { $0.path.lastComponent < $1.path.lastComponent }

        var plistPath: Path?
        var searchForPlist = true
        var anyDependencyRequiresObjCLinking = false

        var dependencies: [PBXTargetDependency] = []
        var targetFrameworkBuildFiles: [PBXBuildFile] = []
        var frameworkBuildPaths = Set<String>()
        var copyFilesBuildPhasesFiles: [TargetSource.BuildPhase.CopyFilesSettings: [PBXBuildFile]] = [:]
        var copyFrameworksReferences: [PBXBuildFile] = []
        var copyResourcesReferences: [PBXBuildFile] = []
        var copyWatchReferences: [PBXBuildFile] = []
        var extensions: [PBXBuildFile] = []
        var carthageFrameworksToEmbed: [String] = []

        let targetDependencies = (target.transitivelyLinkDependencies ?? project.options.transitivelyLinkDependencies) ?
            getAllDependenciesPlusTransitiveNeedingEmbedding(target: target) : target.dependencies

        let directlyEmbedCarthage = target.directlyEmbedCarthageDependencies ?? !(target.platform.requiresSimulatorStripping && target.type.isApp)

        func getEmbedSettings(dependency: Dependency, codeSign: Bool) -> [String: Any] {
            var embedAttributes: [String] = []
            if codeSign {
                embedAttributes.append("CodeSignOnCopy")
            }
            if dependency.removeHeaders {
                embedAttributes.append("RemoveHeadersOnCopy")
            }
            return ["ATTRIBUTES": embedAttributes]
        }

        func getDependencyFrameworkSettings(dependency: Dependency) -> [String: Any]? {
            var linkingAttributes: [String] = []
            if dependency.weakLink {
                linkingAttributes.append("Weak")
            }
            return !linkingAttributes.isEmpty ? ["ATTRIBUTES": linkingAttributes] : nil
        }

        for dependency in targetDependencies {

            let embed = dependency.embed ?? target.shouldEmbedDependencies

            switch dependency.type {
            case .target:
                let dependencyTargetName = dependency.reference
                let targetDependency = generateTargetDependency(from: target.name, to: dependencyTargetName)
                dependencies.append(targetDependency)

                guard let dependencyTarget = project.getTarget(dependencyTargetName) else { continue }

                let dependecyLinkage = dependencyTarget.defaultLinkage
                let link = dependency.link ?? (
                    (dependecyLinkage == .dynamic && target.type != .staticLibrary)
                        || (dependecyLinkage == .static && target.type.isExecutable)
                )
                if link {
                    let dependencyFile = targetFileReferences[dependencyTarget.name]!
                    let buildFile = addObject(
                        PBXBuildFile(file: dependencyFile, settings: getDependencyFrameworkSettings(dependency: dependency))
                    )
                    targetFrameworkBuildFiles.append(buildFile)

                    if !anyDependencyRequiresObjCLinking
                        && dependencyTarget.requiresObjCLinking ?? (dependencyTarget.type == .staticLibrary) {
                        anyDependencyRequiresObjCLinking = true
                    }
                }

                let embed = dependency.embed ?? (!dependencyTarget.type.isLibrary && (
                    target.type.isApp
                        || (target.type.isTest && (dependencyTarget.type.isFramework || dependencyTarget.type == .bundle))
                ))
                if embed {
                    let embedFile = addObject(
                        PBXBuildFile(
                            file: targetFileReferences[dependencyTarget.name]!,
                            settings: getEmbedSettings(dependency: dependency, codeSign: dependency.codeSign ?? !dependencyTarget.type.isExecutable)
                        )
                    )

                    if dependencyTarget.type.isExtension {
                        // embed app extension
                        extensions.append(embedFile)
                    } else if dependencyTarget.type.isFramework {
                        copyFrameworksReferences.append(embedFile)
                    } else if dependencyTarget.type.isApp && dependencyTarget.platform == .watchOS {
                        copyWatchReferences.append(embedFile)
                    } else if dependencyTarget.type == .xpcService {
                        copyFilesBuildPhasesFiles[.xpcServices, default: []].append(embedFile)
                    } else {
                        copyResourcesReferences.append(embedFile)
                    }
                }

            case .framework:
                guard target.type != .staticLibrary else { break }

                let fileReference: PBXFileElement
                if dependency.implicit {
                    fileReference = sourceGenerator.getFileReference(
                        path: Path(dependency.reference),
                        inPath: project.basePath,
                        sourceTree: .buildProductsDir
                    )
                } else {
                    fileReference = sourceGenerator.getFileReference(
                        path: Path(dependency.reference),
                        inPath: project.basePath
                    )
                }

                let buildFile = addObject(
                    PBXBuildFile(file: fileReference, settings: getDependencyFrameworkSettings(dependency: dependency))
                )

                targetFrameworkBuildFiles.append(buildFile)
                if !frameworkFiles.contains(fileReference) {
                    frameworkFiles.append(fileReference)
                }

                if embed {
                    let embedFile = addObject(
                        PBXBuildFile(file: fileReference, settings: getEmbedSettings(dependency: dependency, codeSign: dependency.codeSign ?? true))
                    )
                    copyFrameworksReferences.append(embedFile)
                }

                let buildPath = Path(dependency.reference).parent().string.quoted
                frameworkBuildPaths.insert(buildPath)
            case .sdk:

                var dependencyPath = Path(dependency.reference)
                if !dependency.reference.contains("/") {
                    switch dependencyPath.extension ?? "" {
                    case "framework":
                        dependencyPath = Path("System/Library/Frameworks") + dependencyPath
                    case "tbd":
                        dependencyPath = Path("usr/lib") + dependencyPath
                    default: break
                    }
                }

                let fileReference: PBXFileReference
                if let existingFileReferences = sdkFileReferences[dependency.reference] {
                    fileReference = existingFileReferences
                } else {
                    fileReference = addObject(
                        PBXFileReference(
                            sourceTree: .sdkRoot,
                            name: dependencyPath.lastComponent,
                            lastKnownFileType: Xcode.fileType(path: dependencyPath),
                            path: dependencyPath.string
                        )
                    )
                    sdkFileReferences[dependency.reference] = fileReference
                    frameworkFiles.append(fileReference)
                }

                let buildFile = addObject(
                    PBXBuildFile(
                        file: fileReference,
                        settings: getDependencyFrameworkSettings(dependency: dependency)
                    )
                )
                targetFrameworkBuildFiles.append(buildFile)

            case .carthage:
                guard target.type != .staticLibrary else { break }

                var platformPath = Path(getCarthageBuildPath(platform: target.platform))
                var frameworkPath = platformPath + dependency.reference
                if frameworkPath.extension == nil {
                    frameworkPath = Path(frameworkPath.string + ".framework")
                }
                let fileReference = sourceGenerator.getFileReference(path: frameworkPath, inPath: platformPath)

                carthageFrameworksByPlatform[target.platform.carthageDirectoryName, default: []].insert(fileReference)

                if dependency.link ?? true {
                    let buildFile = addObject(
                        PBXBuildFile(file: fileReference, settings: getDependencyFrameworkSettings(dependency: dependency))
                    )
                    targetFrameworkBuildFiles.append(buildFile)
                }

                // Embedding handled by iterating over `carthageDependencies` below
            }
        }

        for dependency in carthageDependencies {
            guard target.type != .staticLibrary else { break }

            let embed = dependency.embed ?? target.shouldEmbedDependencies

            var platformPath = Path(getCarthageBuildPath(platform: target.platform))
            var frameworkPath = platformPath + dependency.reference
            if frameworkPath.extension == nil {
                frameworkPath = Path(frameworkPath.string + ".framework")
            }
            let fileReference = sourceGenerator.getFileReference(path: frameworkPath, inPath: platformPath)

            if embed {
                if directlyEmbedCarthage {
                    let embedFile = addObject(
                        PBXBuildFile(file: fileReference, settings: getEmbedSettings(dependency: dependency, codeSign: dependency.codeSign ?? true))
                    )
                    copyFrameworksReferences.append(embedFile)
                } else {
                    carthageFrameworksToEmbed.append(dependency.reference)
                }
            }
        }

        var buildPhases: [PBXBuildPhase] = []

        func getBuildFilesForSourceFiles(_ sourceFiles: [SourceFile]) -> [PBXBuildFile] {
            return sourceFiles
                .reduce(into: [SourceFile]()) { output, sourceFile in
                    if !output.contains(where: { $0.fileReference === sourceFile.fileReference }) {
                        output.append(sourceFile)
                    }
                }
                .map { addObject($0.buildFile) }
        }

        func getBuildFilesForPhase(_ buildPhase: BuildPhase) -> [PBXBuildFile] {
            let filteredSourceFiles = sourceFiles
                .filter { $0.buildPhase?.buildPhase == buildPhase }
            return getBuildFilesForSourceFiles(filteredSourceFiles)
        }

        func getBuildFilesForCopyFilesPhases() -> [TargetSource.BuildPhase.CopyFilesSettings: [PBXBuildFile]] {
            var sourceFilesByCopyFiles: [TargetSource.BuildPhase.CopyFilesSettings: [SourceFile]] = [:]
            for sourceFile in sourceFiles {
                guard case let .copyFiles(copyFilesSettings)? = sourceFile.buildPhase else { continue }
                sourceFilesByCopyFiles[copyFilesSettings, default: []].append(sourceFile)
            }
            return sourceFilesByCopyFiles.mapValues { getBuildFilesForSourceFiles($0) }
        }

        copyFilesBuildPhasesFiles.merge(getBuildFilesForCopyFilesPhases()) { $0 + $1 }

        buildPhases += try target.preBuildScripts.map { try generateBuildScript(targetName: target.name, buildScript: $0) }

        buildPhases += copyFilesBuildPhasesFiles
            .filter { $0.key.phaseOrder == .preCompile }
            .map { generateCopyFiles(targetName: target.name, copyFiles: $0, buildPhaseFiles: $1) }

        let headersBuildPhaseFiles = getBuildFilesForPhase(.headers)
        if !headersBuildPhaseFiles.isEmpty {
            if target.type == .framework || target.type == .dynamicLibrary {
                let headersBuildPhase = addObject(PBXHeadersBuildPhase(files: headersBuildPhaseFiles))
                buildPhases.append(headersBuildPhase)
            } else {
                headersBuildPhaseFiles.forEach { pbxProj.delete(object: $0) }
            }
        }

        let sourcesBuildPhaseFiles = getBuildFilesForPhase(.sources)
        let sourcesBuildPhase = addObject(PBXSourcesBuildPhase(files: sourcesBuildPhaseFiles))
        buildPhases.append(sourcesBuildPhase)

        buildPhases += try target.postCompileScripts.map { try generateBuildScript(targetName: target.name, buildScript: $0) }
        
        let resourcesBuildPhaseFiles = getBuildFilesForPhase(.resources) + copyResourcesReferences
        if !resourcesBuildPhaseFiles.isEmpty {
            let resourcesBuildPhase = addObject(PBXResourcesBuildPhase(files: resourcesBuildPhaseFiles))
            buildPhases.append(resourcesBuildPhase)
        }

        let swiftObjCInterfaceHeader = project.getCombinedBuildSetting("SWIFT_OBJC_INTERFACE_HEADER_NAME", target: target, config: project.configs[0]) as? String

        if target.type == .staticLibrary
            && swiftObjCInterfaceHeader != ""
            && sourceFiles.contains(where: { $0.buildPhase == .sources && $0.path.extension == "swift" }) {

            let inputPaths = ["$(DERIVED_SOURCES_DIR)/$(SWIFT_OBJC_INTERFACE_HEADER_NAME)"]
            let outputPaths = ["$(BUILT_PRODUCTS_DIR)/include/$(PRODUCT_MODULE_NAME)/$(SWIFT_OBJC_INTERFACE_HEADER_NAME)"]
            let script = addObject(
                PBXShellScriptBuildPhase(
                    name: "Copy Swift Objective-C Interface Header",
                    inputPaths: inputPaths,
                    outputPaths: outputPaths,
                    shellPath: "/bin/sh",
                    shellScript: "ditto \"${SCRIPT_INPUT_FILE_0}\" \"${SCRIPT_OUTPUT_FILE_0}\"\n"
                )
            )
            buildPhases.append(script)
        }

<<<<<<< HEAD
        buildPhases += copyFilesBuildPhasesFiles
            .filter { $0.key.phaseOrder == .postCompile }
            .map { generateCopyFiles(targetName: target.name, copyFiles: $0, buildPhaseFiles: $1) }
        
        if !carthageFrameworksToEmbed.isEmpty {
            let inputPaths = carthageFrameworksToEmbed
                .map { "$(SRCROOT)/\(carthageBuildPath)/\(target.platform)/\($0)\($0.contains(".") ? "" : ".framework")" }
            let outputPaths = carthageFrameworksToEmbed
                .map { "$(BUILT_PRODUCTS_DIR)/$(FRAMEWORKS_FOLDER_PATH)/\($0)\($0.contains(".") ? "" : ".framework")" }
            let carthageExecutable = project.options.carthageExecutablePath ?? "carthage"
            let carthageScript = createObject(
                id: "Carthage" + target.name,
                PBXShellScriptBuildPhase(
                    files: [],
                    name: "Carthage",
                    inputPaths: inputPaths,
                    outputPaths: outputPaths,
                    shellPath: "/bin/sh",
                    shellScript: "\(carthageExecutable) copy-frameworks\n"
                )
            )
            buildPhases.append(carthageScript.reference)
=======
        copyFilesBuildPhasesFiles.merge(getBuildFilesForCopyFilesPhases()) { $0 + $1 }
        if !copyFilesBuildPhasesFiles.isEmpty {
            for (copyFiles, buildPhaseFiles) in copyFilesBuildPhasesFiles {
                let copyFilesBuildPhase = addObject(
                    PBXCopyFilesBuildPhase(
                        dstPath: copyFiles.subpath,
                        dstSubfolderSpec: copyFiles.destination.destination,
                        files: buildPhaseFiles
                    )
                )

                buildPhases.append(copyFilesBuildPhase)
            }
>>>>>>> b60366e3
        }

        if !targetFrameworkBuildFiles.isEmpty {

            let frameworkBuildPhase = addObject(
                PBXFrameworksBuildPhase(files: targetFrameworkBuildFiles)
            )
            buildPhases.append(frameworkBuildPhase)
        }

        if !extensions.isEmpty {

            let copyFilesPhase = addObject(
                PBXCopyFilesBuildPhase(
                    dstPath: "",
                    dstSubfolderSpec: .plugins,
                    name: "Embed App Extensions",
                    files: extensions
                )
            )

            buildPhases.append(copyFilesPhase)
        }

        copyFrameworksReferences += getBuildFilesForPhase(.frameworks)
        if !copyFrameworksReferences.isEmpty {

            let copyFilesPhase = addObject(
                PBXCopyFilesBuildPhase(
                    dstPath: "",
                    dstSubfolderSpec: .frameworks,
                    name: "Embed Frameworks",
                    files: copyFrameworksReferences
                )
            )

            buildPhases.append(copyFilesPhase)
        }

        if !copyWatchReferences.isEmpty {

            let copyFilesPhase = addObject(
                PBXCopyFilesBuildPhase(
                    dstPath: "$(CONTENTS_FOLDER_PATH)/Watch",
                    dstSubfolderSpec: .productsDirectory,
                    name: "Embed Watch Content",
                    files: copyWatchReferences
                )
            )

            buildPhases.append(copyFilesPhase)
        }

<<<<<<< HEAD
=======
        if !carthageFrameworksToEmbed.isEmpty {

            let inputPaths = carthageFrameworksToEmbed
                .map { "$(SRCROOT)/\(carthageBuildPath)/\(target.platform)/\($0)\($0.contains(".") ? "" : ".framework")" }
            let outputPaths = carthageFrameworksToEmbed
                .map { "$(BUILT_PRODUCTS_DIR)/$(FRAMEWORKS_FOLDER_PATH)/\($0)\($0.contains(".") ? "" : ".framework")" }
            let carthageExecutable = project.options.carthageExecutablePath ?? "carthage"
            let carthageScript = addObject(
                PBXShellScriptBuildPhase(
                    name: "Carthage",
                    inputPaths: inputPaths,
                    outputPaths: outputPaths,
                    shellPath: "/bin/sh",
                    shellScript: "\(carthageExecutable) copy-frameworks\n"
                )
            )
            buildPhases.append(carthageScript)
        }

>>>>>>> b60366e3
        let buildRules = target.buildRules.map { buildRule in
            addObject(
                PBXBuildRule(
                    compilerSpec: buildRule.action.compilerSpec,
                    fileType: buildRule.fileType.fileType,
                    isEditable: true,
                    filePatterns: buildRule.fileType.pattern,
                    name: buildRule.name ?? "Build Rule",
                    outputFiles: buildRule.outputFiles,
                    outputFilesCompilerFlags: buildRule.outputFilesCompilerFlags,
                    script: buildRule.action.script
                )
            )
        }

        buildPhases += try target.postBuildScripts.map { try generateBuildScript(targetName: target.name, buildScript: $0) }

        let configs: [XCBuildConfiguration] = project.configs.map { config in
            var buildSettings = project.getTargetBuildSettings(target: target, config: config)

            // Set CODE_SIGN_ENTITLEMENTS
            if let entitlements = target.entitlements {
                buildSettings["CODE_SIGN_ENTITLEMENTS"] = entitlements.path
            }

            // Set INFOPLIST_FILE
            if let info = target.info {
                buildSettings["INFOPLIST_FILE"] = info.path
            } else if !project.targetHasBuildSetting("INFOPLIST_FILE", target: target, config: config) {
                if searchForPlist {
                    plistPath = getInfoPlist(target.sources)
                    searchForPlist = false
                }
                if let plistPath = plistPath {
                    buildSettings["INFOPLIST_FILE"] = plistPath.byRemovingBase(path: project.basePath)
                }
            }

            // automatically calculate bundle id
            if let bundleIdPrefix = project.options.bundleIdPrefix,
                !project.targetHasBuildSetting("PRODUCT_BUNDLE_IDENTIFIER", target: target, config: config) {
                let characterSet = CharacterSet.alphanumerics.union(CharacterSet(charactersIn: "-.")).inverted
                let escapedTargetName = target.name
                    .replacingOccurrences(of: "_", with: "-")
                    .components(separatedBy: characterSet)
                    .joined(separator: "")
                buildSettings["PRODUCT_BUNDLE_IDENTIFIER"] = bundleIdPrefix + "." + escapedTargetName
            }

            // automatically set test target name
            if target.type == .uiTestBundle,
                !project.targetHasBuildSetting("TEST_TARGET_NAME", target: target, config: config) {
                for dependency in target.dependencies {
                    if dependency.type == .target,
                        let dependencyTarget = project.getTarget(dependency.reference),
                        dependencyTarget.type == .application {
                        buildSettings["TEST_TARGET_NAME"] = dependencyTarget.name
                        break
                    }
                }
            }

            // objc linkage
            if anyDependencyRequiresObjCLinking {
                let otherLinkingFlags = "OTHER_LDFLAGS"
                let objCLinking = "-ObjC"
                if var array = buildSettings[otherLinkingFlags] as? [String] {
                    array.append(objCLinking)
                    buildSettings[otherLinkingFlags] = array
                } else if let string = buildSettings[otherLinkingFlags] as? String {
                    buildSettings[otherLinkingFlags] = [string, objCLinking]
                } else {
                    buildSettings[otherLinkingFlags] = ["$(inherited)", objCLinking]
                }
            }

            // set Carthage search paths
            let configFrameworkBuildPaths: [String]
            if !carthageDependencies.isEmpty {
                let carthagePlatformBuildPath = "$(PROJECT_DIR)/" + getCarthageBuildPath(platform: target.platform)
                configFrameworkBuildPaths = [carthagePlatformBuildPath] + Array(frameworkBuildPaths).sorted()
            } else {
                configFrameworkBuildPaths = Array(frameworkBuildPaths).sorted()
            }

            // set framework search paths
            if !configFrameworkBuildPaths.isEmpty {
                let frameworkSearchPaths = "FRAMEWORK_SEARCH_PATHS"
                if var array = buildSettings[frameworkSearchPaths] as? [String] {
                    array.append(contentsOf: configFrameworkBuildPaths)
                    buildSettings[frameworkSearchPaths] = array
                } else if let string = buildSettings[frameworkSearchPaths] as? String {
                    buildSettings[frameworkSearchPaths] = [string] + configFrameworkBuildPaths
                } else {
                    buildSettings[frameworkSearchPaths] = ["$(inherited)"] + configFrameworkBuildPaths
                }
            }

            var baseConfiguration: PBXFileReference?
            if let configPath = target.configFiles[config.name],
                let fileReference = sourceGenerator.getContainedFileReference(path: project.basePath + configPath) as? PBXFileReference {
                baseConfiguration = fileReference
            }
            let buildConfig = XCBuildConfiguration(
                name: config.name,
                buildSettings: buildSettings
            )
            buildConfig.baseConfiguration = baseConfiguration
            return addObject(buildConfig)
        }

        let buildConfigList = addObject(XCConfigurationList(
            buildConfigurations: configs,
            defaultConfigurationName: ""
        ))

        let targetObject = targetObjects[target.name]!

        let targetFileReference = targetFileReferences[target.name]

        targetObject.name = target.name
        targetObject.buildConfigurationList = buildConfigList
        targetObject.buildPhases = buildPhases
        targetObject.dependencies = dependencies
        targetObject.productName = target.name
        targetObject.buildRules = buildRules
        targetObject.product = targetFileReference
        if !target.isLegacy {
            targetObject.productType = target.type
        }
    }

    func getInfoPlist(_ sources: [TargetSource]) -> Path? {
        return sources
            .lazy
            .map { self.project.basePath + $0.path }
            .compactMap { (path) -> Path? in
                if path.isFile {
                    return path.lastComponent == "Info.plist" ? path : nil
                } else {
                    return path.first(where: { $0.lastComponent == "Info.plist" })
                }
            }
            .first
    }

    func getCarthageBuildPath(platform: Platform) -> String {

        let carthagePath = Path(carthageBuildPath)
        let platformName = platform.carthageDirectoryName
        return "\(carthagePath)/\(platformName)"
    }

    func getAllCarthageDependencies(target topLevelTarget: Target) -> [Dependency] {
        // this is used to resolve cyclical target dependencies
        var visitedTargets: Set<String> = []
        var frameworks: [String: Dependency] = [:]

        var queue: [ProjectTarget] = [topLevelTarget]
        while !queue.isEmpty {
            let projectTarget = queue.removeFirst()
            if visitedTargets.contains(projectTarget.name) {
                continue
            }

            if let target = projectTarget as? Target {
                for dependency in target.dependencies {
                    // don't overwrite frameworks, to allow top level ones to rule
                    if frameworks[dependency.reference] != nil {
                        continue
                    }

                    switch dependency.type {
                    case .carthage:
                        frameworks[dependency.reference] = dependency
                    case .target:
                        if let projectTarget = project.getProjectTarget(dependency.reference) {
                            queue.append(projectTarget)
                        }
                    default:
                        break
                    }
                }
            } else if let aggregateTarget = projectTarget as? AggregateTarget {
                for dependencyName in aggregateTarget.targets {
                    if let projectTarget = project.getProjectTarget(dependencyName) {
                        queue.append(projectTarget)
                    }
                }
            }

            visitedTargets.update(with: projectTarget.name)
        }

        return frameworks.sorted(by: { $0.key < $1.key }).map { $0.value }
    }

    func getAllDependenciesPlusTransitiveNeedingEmbedding(target topLevelTarget: Target) -> [Dependency] {
        // this is used to resolve cyclical target dependencies
        var visitedTargets: Set<String> = []
        var dependencies: [String: Dependency] = [:]
        var queue: [Target] = [topLevelTarget]
        while !queue.isEmpty {
            let target = queue.removeFirst()
            if visitedTargets.contains(target.name) {
                continue
            }

            let isTopLevel = target == topLevelTarget

            for dependency in target.dependencies {
                // don't overwrite dependencies, to allow top level ones to rule
                if dependencies[dependency.reference] != nil {
                    continue
                }

                // don't want a dependency if it's going to be embedded or statically linked in a non-top level target
                // in .target check we filter out targets that will embed all of their dependencies
                switch dependency.type {
                case .sdk:
                    dependencies[dependency.reference] = dependency
                case .framework, .carthage:
                    if isTopLevel || dependency.embed == nil {
                        dependencies[dependency.reference] = dependency
                    }
                case .target:
                    if isTopLevel || dependency.embed == nil {
                        if let dependencyTarget = project.getTarget(dependency.reference) {
                            dependencies[dependency.reference] = dependency
                            if !dependencyTarget.shouldEmbedDependencies {
                                // traverse target's dependencies if it doesn't embed them itself
                                queue.append(dependencyTarget)
                            }
                        } else if project.getAggregateTarget(dependency.reference) != nil {
                            // Aggregate targets should be included
                            dependencies[dependency.reference] = dependency
                        }
                    }
                }
            }

            visitedTargets.update(with: target.name)
        }

        return dependencies.sorted(by: { $0.key < $1.key }).map { $0.value }
    }
}

extension Target {

    var shouldEmbedDependencies: Bool {
        return type.isApp || type.isTest
    }
}

extension Platform {
    /// - returns: `true` for platforms that the app store requires simulator slices to be stripped.
    public var requiresSimulatorStripping: Bool {
        switch self {
        case .iOS, .tvOS, .watchOS:
            return true
        case .macOS:
            return false
        }
    }
}

extension PBXFileElement {

    public func getSortOrder(groupSortPosition: SpecOptions.GroupSortPosition) -> Int {
        if type(of: self).isa == "PBXGroup" {
            switch groupSortPosition {
            case .top: return -1
            case .bottom: return 1
            case .none: return 0
            }
        } else {
            return 0
        }
    }
}<|MERGE_RESOLUTION|>--- conflicted
+++ resolved
@@ -297,15 +297,13 @@
         return addObject(shellScriptPhase)
     }
     
-    func generateCopyFiles(targetName: String, copyFiles: TargetSource.BuildPhase.CopyFilesSettings, buildPhaseFiles: [String]) -> String {
-        return createObject(
-            id: "copy files" + copyFiles.destination.rawValue + copyFiles.subpath + targetName,
-            PBXCopyFilesBuildPhase(
-                dstPath: copyFiles.subpath,
-                dstSubfolderSpec: copyFiles.destination.destination,
-                files: buildPhaseFiles
-            )
-        ).reference
+    func generateCopyFiles(targetName: String, copyFiles: TargetSource.BuildPhase.CopyFilesSettings, buildPhaseFiles: [PBXBuildFile]) -> PBXCopyFilesBuildPhase {
+        let copyFilesBuildPhase = PBXCopyFilesBuildPhase(
+            dstPath: copyFiles.subpath,
+            dstSubfolderSpec: copyFiles.destination.destination,
+            files: buildPhaseFiles
+        )
+        return addObject(copyFilesBuildPhase)
     }
 
     func generateTargetAttributes() -> [PBXTarget: [String: Any]] {
@@ -695,99 +693,10 @@
             buildPhases.append(script)
         }
 
-<<<<<<< HEAD
         buildPhases += copyFilesBuildPhasesFiles
             .filter { $0.key.phaseOrder == .postCompile }
             .map { generateCopyFiles(targetName: target.name, copyFiles: $0, buildPhaseFiles: $1) }
         
-        if !carthageFrameworksToEmbed.isEmpty {
-            let inputPaths = carthageFrameworksToEmbed
-                .map { "$(SRCROOT)/\(carthageBuildPath)/\(target.platform)/\($0)\($0.contains(".") ? "" : ".framework")" }
-            let outputPaths = carthageFrameworksToEmbed
-                .map { "$(BUILT_PRODUCTS_DIR)/$(FRAMEWORKS_FOLDER_PATH)/\($0)\($0.contains(".") ? "" : ".framework")" }
-            let carthageExecutable = project.options.carthageExecutablePath ?? "carthage"
-            let carthageScript = createObject(
-                id: "Carthage" + target.name,
-                PBXShellScriptBuildPhase(
-                    files: [],
-                    name: "Carthage",
-                    inputPaths: inputPaths,
-                    outputPaths: outputPaths,
-                    shellPath: "/bin/sh",
-                    shellScript: "\(carthageExecutable) copy-frameworks\n"
-                )
-            )
-            buildPhases.append(carthageScript.reference)
-=======
-        copyFilesBuildPhasesFiles.merge(getBuildFilesForCopyFilesPhases()) { $0 + $1 }
-        if !copyFilesBuildPhasesFiles.isEmpty {
-            for (copyFiles, buildPhaseFiles) in copyFilesBuildPhasesFiles {
-                let copyFilesBuildPhase = addObject(
-                    PBXCopyFilesBuildPhase(
-                        dstPath: copyFiles.subpath,
-                        dstSubfolderSpec: copyFiles.destination.destination,
-                        files: buildPhaseFiles
-                    )
-                )
-
-                buildPhases.append(copyFilesBuildPhase)
-            }
->>>>>>> b60366e3
-        }
-
-        if !targetFrameworkBuildFiles.isEmpty {
-
-            let frameworkBuildPhase = addObject(
-                PBXFrameworksBuildPhase(files: targetFrameworkBuildFiles)
-            )
-            buildPhases.append(frameworkBuildPhase)
-        }
-
-        if !extensions.isEmpty {
-
-            let copyFilesPhase = addObject(
-                PBXCopyFilesBuildPhase(
-                    dstPath: "",
-                    dstSubfolderSpec: .plugins,
-                    name: "Embed App Extensions",
-                    files: extensions
-                )
-            )
-
-            buildPhases.append(copyFilesPhase)
-        }
-
-        copyFrameworksReferences += getBuildFilesForPhase(.frameworks)
-        if !copyFrameworksReferences.isEmpty {
-
-            let copyFilesPhase = addObject(
-                PBXCopyFilesBuildPhase(
-                    dstPath: "",
-                    dstSubfolderSpec: .frameworks,
-                    name: "Embed Frameworks",
-                    files: copyFrameworksReferences
-                )
-            )
-
-            buildPhases.append(copyFilesPhase)
-        }
-
-        if !copyWatchReferences.isEmpty {
-
-            let copyFilesPhase = addObject(
-                PBXCopyFilesBuildPhase(
-                    dstPath: "$(CONTENTS_FOLDER_PATH)/Watch",
-                    dstSubfolderSpec: .productsDirectory,
-                    name: "Embed Watch Content",
-                    files: copyWatchReferences
-                )
-            )
-
-            buildPhases.append(copyFilesPhase)
-        }
-
-<<<<<<< HEAD
-=======
         if !carthageFrameworksToEmbed.isEmpty {
 
             let inputPaths = carthageFrameworksToEmbed
@@ -807,7 +716,57 @@
             buildPhases.append(carthageScript)
         }
 
->>>>>>> b60366e3
+        if !targetFrameworkBuildFiles.isEmpty {
+
+            let frameworkBuildPhase = addObject(
+                PBXFrameworksBuildPhase(files: targetFrameworkBuildFiles)
+            )
+            buildPhases.append(frameworkBuildPhase)
+        }
+
+        if !extensions.isEmpty {
+
+            let copyFilesPhase = addObject(
+                PBXCopyFilesBuildPhase(
+                    dstPath: "",
+                    dstSubfolderSpec: .plugins,
+                    name: "Embed App Extensions",
+                    files: extensions
+                )
+            )
+
+            buildPhases.append(copyFilesPhase)
+        }
+
+        copyFrameworksReferences += getBuildFilesForPhase(.frameworks)
+        if !copyFrameworksReferences.isEmpty {
+
+            let copyFilesPhase = addObject(
+                PBXCopyFilesBuildPhase(
+                    dstPath: "",
+                    dstSubfolderSpec: .frameworks,
+                    name: "Embed Frameworks",
+                    files: copyFrameworksReferences
+                )
+            )
+
+            buildPhases.append(copyFilesPhase)
+        }
+
+        if !copyWatchReferences.isEmpty {
+
+            let copyFilesPhase = addObject(
+                PBXCopyFilesBuildPhase(
+                    dstPath: "$(CONTENTS_FOLDER_PATH)/Watch",
+                    dstSubfolderSpec: .productsDirectory,
+                    name: "Embed Watch Content",
+                    files: copyWatchReferences
+                )
+            )
+
+            buildPhases.append(copyFilesPhase)
+        }
+
         let buildRules = target.buildRules.map { buildRule in
             addObject(
                 PBXBuildRule(
