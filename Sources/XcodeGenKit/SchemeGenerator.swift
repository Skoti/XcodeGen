import Foundation
import ProjectSpec
import XcodeProj

private func suitableConfig(for type: ConfigType, in project: Project) -> Config {
    if let defaultConfig = Config.defaultConfigs.first(where: { $0.type == type }),
        project.configs.contains(defaultConfig) {
        return defaultConfig
    }
    return project.configs.first { $0.type == type }!
}

public class SchemeGenerator {

    let project: Project
    let pbxProj: PBXProj

    var defaultDebugConfig: Config {
        return project.configs.first { $0.type == .debug }!
    }

    var defaultReleaseConfig: Config {
        return project.configs.first { $0.type == .release }!
    }

    public init(project: Project, pbxProj: PBXProj) {
        self.project = project
        self.pbxProj = pbxProj
    }

    private var projects: [ProjectReference: PBXProj] = [:]

    func getPBXProj(from reference: ProjectReference) throws -> PBXProj {
        if let cachedProject = projects[reference] {
            return cachedProject
        }
        let pbxproj = try XcodeProj(pathString: reference.path).pbxproj
        projects[reference] = pbxproj
        return pbxproj
    }

    public func generateSchemes() throws -> [XCScheme] {
        var xcschemes: [XCScheme] = []

        for scheme in project.schemes {
            let xcscheme = try generateScheme(scheme)
            xcschemes.append(xcscheme)
        }

        for target in project.targets {
            if let targetScheme = target.scheme {

                if targetScheme.configVariants.isEmpty {
                    let schemeName = target.name

                    let debugConfig = suitableConfig(for: .debug, in: project)
                    let releaseConfig = suitableConfig(for: .release, in: project)

                    let scheme = Scheme(
                        name: schemeName,
                        target: target,
                        targetScheme: targetScheme,
                        debugConfig: debugConfig.name,
                        releaseConfig: releaseConfig.name
                    )
                    let xcscheme = try generateScheme(scheme)
                    xcschemes.append(xcscheme)
                } else {
                    for configVariant in targetScheme.configVariants {

                        let schemeName = "\(target.name) \(configVariant)"

                        let debugConfig = project.configs
                            .first { $0.type == .debug && $0.name.contains(configVariant) }!
                        let releaseConfig = project.configs
                            .first { $0.type == .release && $0.name.contains(configVariant) }!

                        let scheme = Scheme(
                            name: schemeName,
                            target: target,
                            targetScheme: targetScheme,
                            debugConfig: debugConfig.name,
                            releaseConfig: releaseConfig.name
                        )
                        let xcscheme = try generateScheme(scheme)
                        xcschemes.append(xcscheme)
                    }
                }
            }
        }

        return xcschemes
    }

    public func generateScheme(_ scheme: Scheme) throws -> XCScheme {

        func getBuildableReference(_ target: TargetReference) throws -> XCScheme.BuildableReference {
            let pbxProj: PBXProj
            let projectFilePath: String
            switch target.location {
            case .project(let project):
                guard let projectReference = self.project.getProjectReference(project) else {
                    throw SchemeGenerationError.missingProject(project)
                }
                pbxProj = try getPBXProj(from: projectReference)
                projectFilePath = projectReference.path
            case .local:
                pbxProj = self.pbxProj
                projectFilePath = "\(self.project.name).xcodeproj"
            }

<<<<<<< HEAD
            guard let pbxTarget = pbxProj.targets(named: target.name).first else {
                fatalError("Unable to find target named \"\(target.name)\" in \"PBXProj.targets\"")
            }

            let buildableName = pbxTarget.productNameWithExtension() ?? pbxTarget.name
            return XCScheme.BuildableReference(
=======
            guard let pbxTarget = pbxProj.targets(named: buildTarget.target.name).first else {
                throw SchemeGenerationError.missingTarget(buildTarget, projectPath: projectFilePath)
            }

            let buildableName: String

            switch buildTarget.target.location {
            case .project:
                buildableName = pbxTarget.productNameWithExtension() ?? pbxTarget.name
            case .local:
                guard let _buildableName =
                        project.getTarget(buildTarget.target.name)?.filename ??
                        project.getAggregateTarget(buildTarget.target.name)?.name else {
                    fatalError("Unable to determinate \"buildableName\" for build target: \(buildTarget.target)")
                }
                buildableName = _buildableName
            }

            let buildableReference = XCScheme.BuildableReference(
>>>>>>> bbed01d1
                referencedContainer: "container:\(projectFilePath)",
                blueprint: pbxTarget,
                buildableName: buildableName,
                blueprintName: target.name
            )
        }

        func getBuildEntry(_ buildTarget: Scheme.BuildTarget) throws -> XCScheme.BuildAction.Entry {
            let buildableReference = try getBuildableReference(buildTarget.target)
            return XCScheme.BuildAction.Entry(buildableReference: buildableReference, buildFor: buildTarget.buildTypes)
        }

        let testTargets = scheme.test?.targets ?? []
        let testBuildTargets = testTargets.map {
<<<<<<< HEAD
            Scheme.BuildTarget(target: $0.targetReference, buildTypes: BuildType.testOnly)
=======
            Scheme.BuildTarget(target: .local($0.name), buildTypes: BuildType.testOnly)
>>>>>>> bbed01d1
        }

        let testBuildTargetEntries = try testBuildTargets.map(getBuildEntry)

        let buildActionEntries: [XCScheme.BuildAction.Entry] = try scheme.build.targets.map(getBuildEntry)

        func getExecutionAction(_ action: Scheme.ExecutionAction) -> XCScheme.ExecutionAction {
            // ExecutionActions can require the use of build settings. Xcode allows the settings to come from a build or test target.
            let environmentBuildable = action.settingsTarget.flatMap { settingsTarget in
                (buildActionEntries + testBuildTargetEntries)
                    .first { settingsTarget == $0.buildableReference.blueprintName }?
                    .buildableReference
            }
            return XCScheme.ExecutionAction(scriptText: action.script, title: action.name, environmentBuildable: environmentBuildable)
        }

        let target = project.getTarget(scheme.build.targets.first!.target.name)
        let shouldExecuteOnLaunch = target?.type.isExecutable == true

        let buildableReference = buildActionEntries.first!.buildableReference
        let productRunable = XCScheme.BuildableProductRunnable(buildableReference: buildableReference)

        let buildAction = XCScheme.BuildAction(
            buildActionEntries: buildActionEntries,
            preActions: scheme.build.preActions.map(getExecutionAction),
            postActions: scheme.build.postActions.map(getExecutionAction),
            parallelizeBuild: scheme.build.parallelizeBuild,
            buildImplicitDependencies: scheme.build.buildImplicitDependencies
        )

        let testables = zip(testTargets, testBuildTargetEntries).map { testTarget, testBuilEntries in
            XCScheme.TestableReference(
                skipped: false,
                parallelizable: testTarget.parallelizable,
                randomExecutionOrdering: testTarget.randomExecutionOrder,
                buildableReference: testBuilEntries.buildableReference,
                skippedTests: testTarget.skippedTests.map(XCScheme.SkippedTest.init)
            )
        }

        let coverageBuildableTargets = try scheme.test?.coverageTargets.map {
            try getBuildableReference($0)
        } ?? []

        let testCommandLineArgs = scheme.test.map { XCScheme.CommandLineArguments($0.commandLineArguments) }
        let launchCommandLineArgs = scheme.run.map { XCScheme.CommandLineArguments($0.commandLineArguments) }
        let profileCommandLineArgs = scheme.profile.map { XCScheme.CommandLineArguments($0.commandLineArguments) }

        let testVariables = scheme.test.flatMap { $0.environmentVariables.isEmpty ? nil : $0.environmentVariables }
        let launchVariables = scheme.run.flatMap { $0.environmentVariables.isEmpty ? nil : $0.environmentVariables }
        let profileVariables = scheme.profile.flatMap { $0.environmentVariables.isEmpty ? nil : $0.environmentVariables }

        let testAction = XCScheme.TestAction(
            buildConfiguration: scheme.test?.config ?? defaultDebugConfig.name,
            macroExpansion: buildableReference,
            testables: testables,
            preActions: scheme.test?.preActions.map(getExecutionAction) ?? [],
            postActions: scheme.test?.postActions.map(getExecutionAction) ?? [],
            selectedDebuggerIdentifier: (scheme.test?.debugEnabled ?? Scheme.Test.debugEnabledDefault) ? XCScheme.defaultDebugger : "",
            shouldUseLaunchSchemeArgsEnv: scheme.test?.shouldUseLaunchSchemeArgsEnv ?? true,
            codeCoverageEnabled: scheme.test?.gatherCoverageData ?? Scheme.Test.gatherCoverageDataDefault,
            codeCoverageTargets: coverageBuildableTargets,
            disableMainThreadChecker: scheme.test?.disableMainThreadChecker ?? Scheme.Test.disableMainThreadCheckerDefault,
            commandlineArguments: testCommandLineArgs,
            environmentVariables: testVariables,
            language: scheme.test?.language,
            region: scheme.test?.region
        )

        let launchAction = XCScheme.LaunchAction(
            runnable: shouldExecuteOnLaunch ? productRunable : nil,
            buildConfiguration: scheme.run?.config ?? defaultDebugConfig.name,
            preActions: scheme.run?.preActions.map(getExecutionAction) ?? [],
            postActions: scheme.run?.postActions.map(getExecutionAction) ?? [],
            macroExpansion: shouldExecuteOnLaunch ? nil : buildableReference,
            selectedDebuggerIdentifier: (scheme.run?.debugEnabled ?? Scheme.Run.debugEnabledDefault) ? XCScheme.defaultDebugger : "",
            selectedLauncherIdentifier: (scheme.run?.debugEnabled ?? Scheme.Run.debugEnabledDefault) ? XCScheme.defaultLauncher : "Xcode.IDEFoundation.Launcher.PosixSpawn",
            disableMainThreadChecker: scheme.run?.disableMainThreadChecker ?? Scheme.Run.disableMainThreadCheckerDefault,
            commandlineArguments: launchCommandLineArgs,
            environmentVariables: launchVariables,
            language: scheme.run?.language,
            region: scheme.run?.region
        )

        let profileAction = XCScheme.ProfileAction(
            buildableProductRunnable: productRunable,
            buildConfiguration: scheme.profile?.config ?? defaultReleaseConfig.name,
            preActions: scheme.profile?.preActions.map(getExecutionAction) ?? [],
            postActions: scheme.profile?.postActions.map(getExecutionAction) ?? [],
            shouldUseLaunchSchemeArgsEnv: scheme.profile?.shouldUseLaunchSchemeArgsEnv ?? true,
            commandlineArguments: profileCommandLineArgs,
            environmentVariables: profileVariables
        )

        let analyzeAction = XCScheme.AnalyzeAction(buildConfiguration: scheme.analyze?.config ?? defaultDebugConfig.name)

        let archiveAction = XCScheme.ArchiveAction(
            buildConfiguration: scheme.archive?.config ?? defaultReleaseConfig.name,
            revealArchiveInOrganizer: scheme.archive?.revealArchiveInOrganizer ?? true,
            customArchiveName: scheme.archive?.customArchiveName,
            preActions: scheme.archive?.preActions.map(getExecutionAction) ?? [],
            postActions: scheme.archive?.postActions.map(getExecutionAction) ?? []
        )

        return XCScheme(
            name: scheme.name,
            lastUpgradeVersion: project.xcodeVersion,
            version: project.schemeVersion,
            buildAction: buildAction,
            testAction: testAction,
            launchAction: launchAction,
            profileAction: profileAction,
            analyzeAction: analyzeAction,
            archiveAction: archiveAction
        )
    }
}

enum SchemeGenerationError: Error, CustomStringConvertible {

    case missingTarget(Scheme.BuildTarget, projectPath: String)
    case missingProject(String)

    var description: String {
        switch self {
        case .missingTarget(let buildTarget, let projectPath):
            return "Unable to find target named \"\(buildTarget.target)\" in \"\(projectPath)\""
        case .missingProject(let project):
            return "Unable to find project reference named \"\(project)\" in project.yml"
        }
    }
}

extension Scheme {
    public init(name: String, target: Target, targetScheme: TargetScheme, debugConfig: String, releaseConfig: String) {
        self.init(
            name: name,
            build: .init(targets: [Scheme.BuildTarget(target: TargetReference.local(target.name))]),
            run: .init(
                config: debugConfig,
                commandLineArguments: targetScheme.commandLineArguments,
                preActions: targetScheme.preActions,
                postActions: targetScheme.postActions,
                environmentVariables: targetScheme.environmentVariables,
                disableMainThreadChecker: targetScheme.disableMainThreadChecker
            ),
            test: .init(
                config: debugConfig,
                gatherCoverageData: targetScheme.gatherCoverageData,
                disableMainThreadChecker: targetScheme.disableMainThreadChecker,
                commandLineArguments: targetScheme.commandLineArguments,
                targets: targetScheme.testTargets,
                preActions: targetScheme.preActions,
                postActions: targetScheme.postActions,
                environmentVariables: targetScheme.environmentVariables
            ),
            profile: .init(
                config: releaseConfig,
                commandLineArguments: targetScheme.commandLineArguments,
                preActions: targetScheme.preActions,
                postActions: targetScheme.postActions,
                environmentVariables: targetScheme.environmentVariables
            ),
            analyze: .init(
                config: debugConfig
            ),
            archive: .init(
                config: releaseConfig,
                preActions: targetScheme.preActions,
                postActions: targetScheme.postActions
            )
        )
    }
}<|MERGE_RESOLUTION|>--- conflicted
+++ resolved
@@ -109,39 +109,29 @@
                 projectFilePath = "\(self.project.name).xcodeproj"
             }
 
-<<<<<<< HEAD
             guard let pbxTarget = pbxProj.targets(named: target.name).first else {
-                fatalError("Unable to find target named \"\(target.name)\" in \"PBXProj.targets\"")
-            }
-
-            let buildableName = pbxTarget.productNameWithExtension() ?? pbxTarget.name
-            return XCScheme.BuildableReference(
-=======
-            guard let pbxTarget = pbxProj.targets(named: buildTarget.target.name).first else {
-                throw SchemeGenerationError.missingTarget(buildTarget, projectPath: projectFilePath)
-            }
-
+                throw SchemeGenerationError.missingTarget(target, projectPath: projectFilePath)
+            }
             let buildableName: String
 
-            switch buildTarget.target.location {
+            switch target.location {
             case .project:
                 buildableName = pbxTarget.productNameWithExtension() ?? pbxTarget.name
             case .local:
                 guard let _buildableName =
-                        project.getTarget(buildTarget.target.name)?.filename ??
-                        project.getAggregateTarget(buildTarget.target.name)?.name else {
-                    fatalError("Unable to determinate \"buildableName\" for build target: \(buildTarget.target)")
+                        project.getTarget(target.name)?.filename ??
+                        project.getAggregateTarget(target.name)?.name else {
+                    fatalError("Unable to determinate \"buildableName\" for build target: \(target)")
                 }
                 buildableName = _buildableName
             }
 
-            let buildableReference = XCScheme.BuildableReference(
->>>>>>> bbed01d1
-                referencedContainer: "container:\(projectFilePath)",
-                blueprint: pbxTarget,
-                buildableName: buildableName,
-                blueprintName: target.name
-            )
+            return XCScheme.BuildableReference(
+                    referencedContainer: "container:\(projectFilePath)",
+                    blueprint: pbxTarget,
+                    buildableName: buildableName,
+                    blueprintName: target.name
+                )
         }
 
         func getBuildEntry(_ buildTarget: Scheme.BuildTarget) throws -> XCScheme.BuildAction.Entry {
@@ -151,11 +141,7 @@
 
         let testTargets = scheme.test?.targets ?? []
         let testBuildTargets = testTargets.map {
-<<<<<<< HEAD
             Scheme.BuildTarget(target: $0.targetReference, buildTypes: BuildType.testOnly)
-=======
-            Scheme.BuildTarget(target: .local($0.name), buildTypes: BuildType.testOnly)
->>>>>>> bbed01d1
         }
 
         let testBuildTargetEntries = try testBuildTargets.map(getBuildEntry)
@@ -276,13 +262,13 @@
 
 enum SchemeGenerationError: Error, CustomStringConvertible {
 
-    case missingTarget(Scheme.BuildTarget, projectPath: String)
+    case missingTarget(TargetReference, projectPath: String)
     case missingProject(String)
 
     var description: String {
         switch self {
-        case .missingTarget(let buildTarget, let projectPath):
-            return "Unable to find target named \"\(buildTarget.target)\" in \"\(projectPath)\""
+        case .missingTarget(let target, let projectPath):
+            return "Unable to find target named \"\(target)\" in \"\(projectPath)\""
         case .missingProject(let project):
             return "Unable to find project reference named \"\(project)\" in project.yml"
         }
